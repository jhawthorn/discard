--- conflicted
+++ resolved
@@ -186,16 +186,15 @@
 end
 ```
 
-<<<<<<< HEAD
 *Warning:* Please note that callbacks for save and update are run when discarding/undiscarding a record 
-=======
+
+
 **Performance tuning**
 `discard_all` and `undiscard_all` is intended to behave like `destroy_all` which has callbacks, validations, and does one query per record. If performance is a big concern, you may consider replacing it with:
 
 `scope.update_all(discarded_at: Time.current)`
 or
 `scope.update_all(discarded_at: nil)`
->>>>>>> e4d7fbe4
 
 **Working with Devise**
 
